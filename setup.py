--- conflicted
+++ resolved
@@ -14,11 +14,7 @@
 import os
 import sys
 
-<<<<<<< HEAD
-dulwich_version_string = '0.19.5'
-=======
 dulwich_version_string = '0.19.6'
->>>>>>> 1efdedd6
 
 include_dirs = []
 # Windows MSVC support
